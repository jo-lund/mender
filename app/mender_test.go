// Copyright 2020 Northern.tech AS
//
//    Licensed under the Apache License, Version 2.0 (the "License");
//    you may not use this file except in compliance with the License.
//    You may obtain a copy of the License at
//
//        http://www.apache.org/licenses/LICENSE-2.0
//
//    Unless required by applicable law or agreed to in writing, software
//    distributed under the License is distributed on an "AS IS" BASIS,
//    WITHOUT WARRANTIES OR CONDITIONS OF ANY KIND, either express or implied.
//    See the License for the specific language governing permissions and
//    limitations under the License.
package app

import (
	"bytes"
	"crypto/rand"
	"crypto/tls"
	"crypto/x509"
	"fmt"
	"io"
	"io/ioutil"
	"os"
	"path"
	"syscall"
	"testing"
	"time"

	"github.com/mendersoftware/mender-artifact/artifact"
	"github.com/mendersoftware/mender-artifact/awriter"
	"github.com/mendersoftware/mender-artifact/handlers"
	"github.com/mendersoftware/mender/client"
	cltest "github.com/mendersoftware/mender/client/test"
	"github.com/mendersoftware/mender/conf"
	"github.com/mendersoftware/mender/datastore"
	dev "github.com/mendersoftware/mender/device"
	"github.com/mendersoftware/mender/store"
	stest "github.com/mendersoftware/mender/system/testing"
	"github.com/pkg/errors"
	"github.com/stretchr/testify/assert"
	"github.com/stretchr/testify/mock"
	"github.com/stretchr/testify/require"
)

const defaultKeyPassphrase = ""

type testMenderPieces struct {
	MenderPieces
}

func Test_getArtifactName_noArtifactNameInFile_returnsEmptyName(t *testing.T) {
	mender := newDefaultTestMender()

	artifactInfoFile, _ := os.Create("artifact_info")
	defer os.Remove("artifact_info")

	fileContent := "#dummy comment"
	artifactInfoFile.WriteString(fileContent)
	// rewind to the beginning of file
	//artifactInfoFile.Seek(0, 0)

	mender.ArtifactInfoFile = "artifact_info"

	artName, err := mender.GetCurrentArtifactName()
	assert.NoError(t, err)
	assert.Equal(t, "", artName)
}

func Test_getArtifactName_malformedArtifactNameLine_returnsError(t *testing.T) {
	mender := newDefaultTestMender()

	artifactInfoFile, _ := os.Create("artifact_info")
	defer os.Remove("artifact_info")

	fileContent := "artifact_name"
	artifactInfoFile.WriteString(fileContent)
	// rewind to the beginning of file
	//artifactInfoFile.Seek(0, 0)

	mender.ArtifactInfoFile = "artifact_info"

	artName, err := mender.GetCurrentArtifactName()
	assert.Error(t, err)
	assert.Equal(t, "", artName)
}

func Test_getArtifactName_haveArtifactName_returnsName(t *testing.T) {
	mender := newDefaultTestMender()

	artifactInfoFile, _ := os.Create("artifact_info")
	defer os.Remove("artifact_info")

	fileContent := "artifact_name=mender-image"
	artifactInfoFile.WriteString(fileContent)
	mender.ArtifactInfoFile = "artifact_info"

	artName, err := mender.GetCurrentArtifactName()
	assert.NoError(t, err)
	assert.Equal(t, "mender-image", artName)
}

func newTestMenderAndAuthManager(_ *stest.TestOSCalls, config conf.MenderConfig,
	pieces testMenderPieces) (*Mender, AuthManager) {
	// fill out missing pieces

	if pieces.Store == nil {
		pieces.Store = store.NewMemStore()
	}

	if pieces.DualRootfsDevice == nil {
		pieces.DualRootfsDevice = &FakeDevice{}
	}

	if pieces.AuthManager == nil {

		ks := store.NewKeystore(pieces.Store, conf.DefaultKeyFile, "", false, defaultKeyPassphrase)

		cmdr := stest.NewTestOSCalls("mac=foobar", 0)
		pieces.AuthManager = NewAuthManager(AuthManagerConfig{
			AuthDataStore: pieces.Store,
			KeyStore:      ks,
			IdentitySource: &dev.IdentityDataRunner{
				Cmdr: cmdr,
			},
			Config: &config,
		})
	}

	mender, _ := NewMender(&config, pieces.MenderPieces)
	mender.StateScriptPath = ""

	return mender, pieces.AuthManager
}

func newTestMender(dummy *stest.TestOSCalls, config conf.MenderConfig,
	pieces testMenderPieces) *Mender {
	mender, _ := newTestMenderAndAuthManager(dummy, config, pieces)
	return mender
}

func newDefaultTestMender() *Mender {
	return newTestMender(nil, conf.MenderConfig{
		MenderConfigFromFile: conf.MenderConfigFromFile{
			Servers: []client.MenderServer{{}},
		},
	}, testMenderPieces{})
}

<<<<<<< HEAD
=======
func Test_ForceBootstrap(t *testing.T) {
	// generate valid keys
	ms := store.NewMemStore()
	mender := newTestMender(nil,
		conf.MenderConfig{},
		testMenderPieces{
			MenderPieces: MenderPieces{
				Store: ms,
			},
		},
	)

	merr := mender.Bootstrap()
	assert.NoError(t, merr)

	kdataold, err := ms.ReadAll(conf.DefaultKeyFile)
	assert.NoError(t, err)
	assert.NotEmpty(t, kdataold)

	mender.ForceBootstrap()

	assert.True(t, mender.needsBootstrap())

	merr = mender.Bootstrap()
	assert.NoError(t, merr)

	// bootstrap should have generated a new key
	kdatanew, err := ms.ReadAll(conf.DefaultKeyFile)
	assert.NoError(t, err)
	assert.NotEmpty(t, kdatanew)
	// we should have a new key
	assert.NotEqual(t, kdatanew, kdataold)
}

func Test_Bootstrap(t *testing.T) {
	mender := newTestMender(nil,
		conf.MenderConfig{},
		testMenderPieces{},
	)

	assert.True(t, mender.needsBootstrap())

	assert.NoError(t, mender.Bootstrap())

	mam, _ := mender.authMgr.(*MenderAuthManager)
	k := store.NewKeystore(mam.store, conf.DefaultKeyFile, "", false, defaultKeyPassphrase)
	assert.NotNil(t, k)
	assert.NoError(t, k.Load())
}

func Test_BootstrappedHaveKeys(t *testing.T) {

	// generate valid keys
	ms := store.NewMemStore()
	k := store.NewKeystore(ms, conf.DefaultKeyFile, "", false, defaultKeyPassphrase)
	assert.NotNil(t, k)
	assert.NoError(t, k.Generate())
	assert.NoError(t, k.Save())

	mender := newTestMender(nil,
		conf.MenderConfig{},
		testMenderPieces{
			MenderPieces: MenderPieces{
				Store: ms,
			},
		},
	)
	assert.NotNil(t, mender)
	mam, _ := mender.authMgr.(*MenderAuthManager)
	assert.Equal(t, ms, mam.keyStore.GetStore())
	assert.NotNil(t, mam.keyStore.Private())

	// subsequen bootstrap should not fail
	assert.NoError(t, mender.Bootstrap())
}

func Test_BootstrapError(t *testing.T) {

	ms := store.NewMemStore()

	ms.Disable(true)

	var mender *Mender
	mender = newTestMender(nil, conf.MenderConfig{}, testMenderPieces{
		MenderPieces: MenderPieces{
			Store: ms,
		},
	})
	// store is disabled, attempts to load keys when creating authMgr should have
	// failed, resulting in empty keys.
	assert.False(t, mender.authMgr.HasKey())

	ms.Disable(false)
	mender = newTestMender(nil, conf.MenderConfig{}, testMenderPieces{
		MenderPieces: MenderPieces{
			Store: ms,
		},
	})
	assert.NotNil(t, mender.authMgr)

	ms.ReadOnly(true)

	err := mender.Bootstrap()
	assert.Error(t, err)
}

>>>>>>> 75b2a6d7
func Test_CheckUpdateSimple(t *testing.T) {
	// create temp dir
	td, _ := ioutil.TempDir("", "mender-install-update-")
	defer os.RemoveAll(td)

	// prepare fake artifactInfo file
	artifactInfo := path.Join(td, "artifact_info")
	// prepare fake device type file
	deviceType := path.Join(td, "device_type")

	var mender *Mender

	mender = newTestMender(nil, conf.MenderConfig{
		MenderConfigFromFile: conf.MenderConfigFromFile{
			Servers: []client.MenderServer{{ServerURL: "bogusurl"}},
		},
	}, testMenderPieces{})

	up, err := mender.CheckUpdate()
	assert.Error(t, err)
	assert.Nil(t, up)

	srv := cltest.NewClientTestServer()
	defer srv.Close()

	srv.Update.Has = true

	mender = newTestMender(nil,
		conf.MenderConfig{
			MenderConfigFromFile: conf.MenderConfigFromFile{
				Servers: []client.MenderServer{{ServerURL: srv.URL}},
			},
		},
		testMenderPieces{})
	mender.ArtifactInfoFile = artifactInfo
	mender.DeviceTypeFile = deviceType

	srv.Update.Current = &client.CurrentUpdate{
		Artifact:   "fake-id",
		DeviceType: "hammer",
	}

	// test server expects current update information, request should fail
	_, err = mender.CheckUpdate()
	assert.Error(t, err)
	assert.Nil(t, nil)

	// NOTE: manifest file data must match current update information expected by
	// the server
	ioutil.WriteFile(artifactInfo, []byte("artifact_name=fake-id\nDEVICE_TYPE=hammer"), 0600)
	ioutil.WriteFile(deviceType, []byte("device_type=hammer"), 0600)

	currID, sErr := mender.GetCurrentArtifactName()
	assert.NoError(t, sErr)
	assert.Equal(t, "fake-id", currID)
	// make artifact name same as current, will result in no updates being available
	srv.Update.Data.Artifact.ArtifactName = currID

	up, err = mender.CheckUpdate()
	assert.Equal(t, err, NewTransientError(os.ErrExist))
	assert.NotNil(t, up)

	// make artifact name different from current
	srv.Update.Data.Artifact.ArtifactName = currID + "-fake"
	srv.Update.Has = true
	up, err = mender.CheckUpdate()
	assert.NoError(t, err)
	if assert.NotNil(t, up) {
		assert.Equal(t, *up, srv.Update.Data)
	}

	// pretend that we got 204 No Content from the server, i.e empty response body
	srv.Update.Has = false
	up, err = mender.CheckUpdate()
	assert.NoError(t, err)
	assert.Nil(t, up)
}

func TestMenderGetUpdatePollInterval(t *testing.T) {
	mender := newTestMender(nil, conf.MenderConfig{
		MenderConfigFromFile: conf.MenderConfigFromFile{
			UpdatePollIntervalSeconds: 20,
		},
	}, testMenderPieces{})

	intvl := mender.GetUpdatePollInterval()
	assert.Equal(t, time.Duration(20)*time.Second, intvl)
}

func TestMenderGetInventoryPollInterval(t *testing.T) {
	mender := newTestMender(nil, conf.MenderConfig{
		MenderConfigFromFile: conf.MenderConfigFromFile{
			InventoryPollIntervalSeconds: 10,
		},
	}, testMenderPieces{})

	intvl := mender.GetInventoryPollInterval()
	assert.Equal(t, time.Duration(10)*time.Second, intvl)
}

type testAuthDataMessenger struct {
	reqData  []byte
	sigData  []byte
	code     client.AuthToken
	reqError error
	rspError error
	rspData  []byte
}

func (t *testAuthDataMessenger) MakeAuthRequest() (*client.AuthRequest, error) {
	return &client.AuthRequest{
		Data:      t.reqData,
		Token:     t.code,
		Signature: t.sigData,
	}, t.reqError
}

func (t *testAuthDataMessenger) RecvAuthResponse(data []byte) error {
	t.rspData = data
	return t.rspError
}

type testAuthManager struct {
	authorized     bool
	authtoken      client.AuthToken
	authtokenErr   error
	haskey         bool
	generatekeyErr error
	testAuthDataMessenger
}

func (m *testAuthManager) GetSendMessageChan() chan<- AuthManagerRequest {
	return nil
}

func (m *testAuthManager) GetRecvMessageChan() <-chan AuthManagerResponse {
	return nil
}

func (m *testAuthManager) Start() error {
	return nil
}

func (m *testAuthManager) ForceBootstrap() {
}

func (m *testAuthManager) Bootstrap() menderError {
	return nil
}

func (a *testAuthManager) IsAuthorized() bool {
	return a.authorized
}

func (a *testAuthManager) AuthToken() (client.AuthToken, error) {
	return a.authtoken, a.authtokenErr
}

func (a *testAuthManager) HasKey() bool {
	return a.haskey
}

func (a *testAuthManager) GenerateKey() error {
	return a.generatekeyErr
}

func (a *testAuthManager) RemoveAuthToken() error {
	return nil
}

func TestMenderReportStatus(t *testing.T) {
	srv := cltest.NewClientTestServer()
	defer srv.Close()

	config := conf.MenderConfig{
		MenderConfigFromFile: conf.MenderConfigFromFile{
			Servers: []client.MenderServer{{ServerURL: srv.URL}},
		},
	}

	ms := store.NewMemStore()

	ks := store.NewKeystore(ms, conf.DefaultKeyFile, "", false)
	cmdr := stest.NewTestOSCalls("mac=foobar", 0)
	authManager := NewAuthManager(AuthManagerConfig{
		AuthDataStore: ms,
		KeyStore:      ks,
		IdentitySource: &dev.IdentityDataRunner{
			Cmdr: cmdr,
		},
		Config: &config,
	})

	mender := newTestMender(nil,
		config,
		testMenderPieces{
			MenderPieces: MenderPieces{
				Store:       ms,
				AuthManager: authManager,
			},
		},
	)
	ms.WriteAll(datastore.AuthTokenName, []byte("tokendata"))

	srv.Auth.Verify = true
	srv.Auth.Token = []byte("tokendata")

	// 1. successful report
	err := mender.ReportUpdateStatus(
		&datastore.UpdateInfo{
			ID: "foobar",
		},
		client.StatusSuccess,
	)
	assert.Nil(t, err)
	assert.Equal(t, client.StatusSuccess, srv.Status.Status)

	// 2. pretend authorization fails, server expects a different token
	srv.Reset()
	srv.Auth.Token = []byte("footoken")
	srv.Auth.Verify = true
	err = mender.ReportUpdateStatus(
		&datastore.UpdateInfo{
			ID: "foobar",
		},
		client.StatusSuccess,
	)
	assert.NotNil(t, err)
	assert.False(t, err.IsFatal())

	// 3. pretend that deployment was aborted
	srv.Reset()
	srv.Auth.Authorize = true
	srv.Auth.Token = []byte("tokendata")
	srv.Auth.Verify = true
	srv.Status.Aborted = true
	err = mender.ReportUpdateStatus(
		&datastore.UpdateInfo{
			ID: "foobar",
		},
		client.StatusSuccess,
	)
	assert.NotNil(t, err)
	assert.True(t, err.IsFatal())
}

func TestMenderLogUpload(t *testing.T) {
	srv := cltest.NewClientTestServer()
	defer srv.Close()

	ms := store.NewMemStore()
	mender := newTestMender(nil,
		conf.MenderConfig{
			MenderConfigFromFile: conf.MenderConfigFromFile{
				Servers: []client.MenderServer{{ServerURL: srv.URL}},
			},
		},
		testMenderPieces{
			MenderPieces: MenderPieces{
				Store: ms,
			},
		},
	)

	ms.WriteAll(datastore.AuthTokenName, []byte("tokendata"))

	srv.Auth.Verify = true
	srv.Auth.Token = []byte("tokendata")

	// 1. log upload successful
	logs := []byte(`{ "messages":
[{ "time": "12:12:12", "level": "error", "msg": "log foo" },
{ "time": "12:12:13", "level": "debug", "msg": "log bar" }]
}`)

	err := mender.UploadLog(
		&datastore.UpdateInfo{
			ID: "foobar",
		},
		logs,
	)
	assert.Nil(t, err)
	assert.JSONEq(t, `{
	  "messages": [
	      {
	          "time": "12:12:12",
	          "level": "error",
	          "msg": "log foo"
	      },
	      {
	          "time": "12:12:13",
	          "level": "debug",
	          "msg": "log bar"
	      }
	   ]}`, string(srv.Log.Logs))

	// 2. pretend authorization fails, server expects a different token
	srv.Auth.Token = []byte("footoken")
	err = mender.UploadLog(
		&datastore.UpdateInfo{
			ID: "foobar",
		},
		logs,
	)
	assert.NotNil(t, err)
}

func TestAuthToken(t *testing.T) {
	ts := cltest.NewClientTestServer()
	defer ts.Close()

	ms := store.NewMemStore()
	mender := newTestMender(nil,
		conf.MenderConfig{
			MenderConfigFromFile: conf.MenderConfigFromFile{
				Servers: []client.MenderServer{{ServerURL: ts.URL}},
			},
		},
		testMenderPieces{
			MenderPieces: MenderPieces{
				Store: ms,
			},
		},
	)
	ms.WriteAll(datastore.AuthTokenName, []byte("tokendata"))
	token, err := ms.ReadAll(datastore.AuthTokenName)
	assert.NoError(t, err)
	assert.Equal(t, []byte("tokendata"), token)

	ts.Update.Unauthorized = true
	ts.Update.Current = &client.CurrentUpdate{
		Artifact:   "fake-id",
		DeviceType: "foo-bar",
	}

	td, _ := ioutil.TempDir("", "mender-install-update-")
	defer os.RemoveAll(td)

	artifactInfo := path.Join(td, "artifact_info")
	ioutil.WriteFile(artifactInfo, []byte("artifact_name=fake-id"), 0600)
	deviceType := path.Join(td, "device_type")
	ioutil.WriteFile(deviceType, []byte("device_type=foo-bar"), 0600)
	mender.ArtifactInfoFile = artifactInfo
	mender.DeviceTypeFile = deviceType

	_, updErr := mender.CheckUpdate()
	assert.EqualError(t, errors.Cause(updErr), client.ErrNotAuthorized.Error())

	token, err = ms.ReadAll(datastore.AuthTokenName)
	assert.Equal(t, os.ErrNotExist, err)
	assert.Empty(t, token)
}

func TestMenderInventoryRefresh(t *testing.T) {
	// create temp dir
	td, _ := ioutil.TempDir("", "mender-install-update-")
	defer os.RemoveAll(td)

	// prepare fake artifactInfo file, it is read when submitting inventory to
	// fill some default fields (device_type, artifact_name)
	artifactInfo := path.Join(td, "artifact_info")
	ioutil.WriteFile(artifactInfo, []byte("artifact_name=fake-id"), 0600)
	deviceType := path.Join(td, "device_type")
	ioutil.WriteFile(deviceType, []byte("device_type=foo-bar"), 0600)

	srv := cltest.NewClientTestServer()
	defer srv.Close()

	ms := store.NewMemStore()
	mender := newTestMender(nil,
		conf.MenderConfig{
			MenderConfigFromFile: conf.MenderConfigFromFile{
				Servers: []client.MenderServer{{ServerURL: srv.URL}},
			},
		},
		testMenderPieces{
			MenderPieces: MenderPieces{
				Store: ms,
			},
		},
	)
	mender.ArtifactInfoFile = artifactInfo
	mender.DeviceTypeFile = deviceType

	ms.WriteAll(datastore.AuthTokenName, []byte("tokendata"))

	// prepare fake inventory scripts
	// 1. setup a temporary path $TMPDIR/mendertest<random>/inventory
	tdir, err := ioutil.TempDir("", "mendertest")
	assert.NoError(t, err)
	invpath := path.Join(tdir, "inventory")
	err = os.MkdirAll(invpath, os.FileMode(syscall.S_IRWXU))
	assert.NoError(t, err)
	defer os.RemoveAll(tdir)

	oldDefaultPathDataDir := conf.DefaultPathDataDir
	// override datadir path for subsequent getDataDirPath() calls
	conf.DefaultPathDataDir = tdir
	defer func() {
		// restore old datadir path
		conf.DefaultPathDataDir = oldDefaultPathDataDir
	}()

	// 1a. no scripts hence no inventory data, submit should have been
	// called with default inventory attributes only
	srv.Auth.Verify = true
	srv.Auth.Token = []byte("tokendata")
	err = mender.InventoryRefresh()
	assert.Nil(t, err)

	assert.True(t, srv.Inventory.Called)
	exp := []client.InventoryAttribute{
		{Name: "device_type", Value: "foo-bar"},
		{Name: "artifact_name", Value: "fake-id"},
		{Name: "mender_client_version", Value: "unknown"},
	}
	for _, a := range exp {
		assert.Contains(t, srv.Inventory.Attrs, a)
	}

	// 2. fake inventory script
	err = ioutil.WriteFile(path.Join(invpath, "mender-inventory-foo"),
		[]byte(`#!/bin/sh
echo foo=bar`),
		os.FileMode(syscall.S_IRWXU))
	assert.NoError(t, err)

	srv.Reset()
	srv.Auth.Verify = true
	srv.Auth.Token = []byte("tokendata")
	err = mender.InventoryRefresh()
	assert.Nil(t, err)
	exp = []client.InventoryAttribute{
		{Name: "device_type", Value: "foo-bar"},
		{Name: "artifact_name", Value: "fake-id"},
		{Name: "mender_client_version", Value: "unknown"},
		{Name: "foo", Value: "bar"},
	}
	for _, a := range exp {
		assert.Contains(t, srv.Inventory.Attrs, a)
	}

	// no artifact name should error
	ioutil.WriteFile(artifactInfo, []byte(""), 0600)
	err = mender.InventoryRefresh()
	assert.Error(t, err)
	assert.EqualError(t, errors.Cause(err), errNoArtifactName.Error())

	// 3. pretend client is no longer authorized
	srv.Auth.Token = []byte("footoken")
	err = mender.InventoryRefresh()
	assert.NotNil(t, err)
}

func MakeFakeUpdate(data string) (string, error) {
	f, err := ioutil.TempFile("", "test_update")
	if err != nil {
		return "", err
	}
	defer f.Close()
	if len(data) > 0 {
		if _, err := f.WriteString(data); err != nil {
			return "", err
		}
	}
	return f.Name(), nil
}

type rc struct {
	*bytes.Buffer
}

func (r *rc) Close() error {
	return nil
}

const (
	PublicRSAKey = `-----BEGIN PUBLIC KEY-----
MIGfMA0GCSqGSIb3DQEBAQUAA4GNADCBiQKBgQDSTLzZ9hQq3yBB+dMDVbKem6ia
v1J6opg6DICKkQ4M/yhlw32BCGm2ArM3VwQRgq6Q1sNSq953n5c1EO3Xcy/qTAKc
XwaUNml5EhW79AdibBXZiZt8fMhCjUd/4ce3rLNjnbIn1o9L6pzV4CcVJ8+iNhne
5vbA+63vRCnrc8QuYwIDAQAB
-----END PUBLIC KEY-----`
	PrivateRSAKey = `-----BEGIN RSA PRIVATE KEY-----
MIICXAIBAAKBgQDSTLzZ9hQq3yBB+dMDVbKem6iav1J6opg6DICKkQ4M/yhlw32B
CGm2ArM3VwQRgq6Q1sNSq953n5c1EO3Xcy/qTAKcXwaUNml5EhW79AdibBXZiZt8
fMhCjUd/4ce3rLNjnbIn1o9L6pzV4CcVJ8+iNhne5vbA+63vRCnrc8QuYwIDAQAB
AoGAQKIRELQOsrZsxZowfj/ia9jPUvAmO0apnn2lK/E07k2lbtFMS1H4m1XtGr8F
oxQU7rLyyP/FmeJUqJyRXLwsJzma13OpxkQtZmRpL9jEwevnunHYJfceVapQOJ7/
6Oz0pPWEq39GCn+tTMtgSmkEaSH8Ki9t32g9KuQIKBB2hbECQQDsg7D5fHQB1BXG
HJm9JmYYX0Yk6Z2SWBr4mLO0C4hHBnV5qPCLyevInmaCV2cOjDZ5Sz6iF5RK5mw7
qzvFa8ePAkEA46Anom3cNXO5pjfDmn2CoqUvMeyrJUFL5aU6W1S6iFprZ/YwdHcC
kS5yTngwVOmcnT65Vnycygn+tZan2A0h7QJBAJNlowZovDdjgEpeCqXp51irD6Dz
gsLwa6agK+Y6Ba0V5mJyma7UoT//D62NYOmdElnXPepwvXdMUQmCtpZbjBsCQD5H
VHDJlCV/yzyiJz9+tZ5giaAkO9NOoUBsy6GvdfXWn2prXmiPI0GrrpSvp7Gj1Tjk
r3rtT0ysHWd7l+Kx/SUCQGlitd5RDfdHl+gKrCwhNnRG7FzRLv5YOQV81+kh7SkU
73TXPIqLESVrqWKDfLwfsfEpV248MSRou+y0O1mtFpo=
-----END RSA PRIVATE KEY-----`
)

func MakeRootfsImageArtifact(version int, signed bool) (io.ReadCloser, error) {
	upd, err := MakeFakeUpdate("test update")
	if err != nil {
		return nil, err
	}
	defer os.Remove(upd)

	art := bytes.NewBuffer(nil)
	var aw *awriter.Writer
	comp := artifact.NewCompressorGzip()
	if !signed {
		aw = awriter.NewWriter(art, comp)
	} else {
		s := artifact.NewSigner([]byte(PrivateRSAKey))
		aw = awriter.NewWriterSigned(art, comp, s)
	}
	var u handlers.Composer
	switch version {
	case 1:
		return nil, errors.New("Artifact version 1 is deprecated")
	case 2:
		u = handlers.NewRootfsV2(upd)
	case 3:
		u = handlers.NewRootfsV3(upd)
	}

	updates := &awriter.Updates{Updates: []handlers.Composer{u}}
	err = aw.WriteArtifact(&awriter.WriteArtifactArgs{
		Format:  "mender",
		Version: version,
		Devices: []string{"vexpress-qemu"},
		Name:    "mender-1.1",
		Updates: updates,
		Scripts: nil,
		Provides: &artifact.ArtifactProvides{
			ArtifactName: "TestName",
		},
		Depends: &artifact.ArtifactDepends{
			CompatibleDevices: []string{"vexpress-qemu"},
		},
		TypeInfoV3: &artifact.TypeInfoV3{},
	})
	if err != nil {
		return nil, err
	}
	return &rc{art}, nil
}

type mockReader struct {
	mock.Mock
}

func (m *mockReader) Read(p []byte) (int, error) {
	ret := m.Called()
	return ret.Get(0).(int), ret.Error(1)
}

func TestMenderStoreUpdate(t *testing.T) {
	// create temp dir
	td, _ := ioutil.TempDir("", "mender-install-update-")
	defer os.RemoveAll(td)

	// prepare fake artifactInfo file, with bogus
	deviceType := path.Join(td, "device_type")

	mender := newTestMender(nil, conf.MenderConfig{},
		testMenderPieces{
			MenderPieces: MenderPieces{
				DualRootfsDevice: &FakeDevice{ConsumeUpdate: true},
			},
		},
	)
	mender.DeviceTypeFile = deviceType

	// try some failure scenarios first

	// EOF
	_, err := mender.ReadArtifactHeaders(ioutil.NopCloser(&bytes.Buffer{}))
	assert.Error(t, err)

	// some error from reader
	mr := mockReader{}
	mr.On("Read").Return(0, errors.New("failed"))
	_, err = mender.ReadArtifactHeaders(ioutil.NopCloser(&mr))
	assert.Error(t, err)

	// make a fake update artifact
	upd, err := MakeRootfsImageArtifact(2, false)
	assert.NoError(t, err)
	assert.NotNil(t, upd)

	// setup some bogus device_type so that we don't match the update
	ioutil.WriteFile(deviceType, []byte("device_type=bogusdevicetype\n"), 0644)
	_, err = mender.ReadArtifactHeaders(upd)
	assert.Error(t, err)

	// try with a legit device_type
	upd, err = MakeRootfsImageArtifact(2, false)
	assert.NoError(t, err)
	assert.NotNil(t, upd)

	ioutil.WriteFile(deviceType, []byte("device_type=vexpress-qemu\n"), 0644)
	installer, err := mender.ReadArtifactHeaders(upd)
	require.NoError(t, err)
	err = installer.StorePayloads()
	assert.NoError(t, err)

	// now try with device throwing errors during install
	upd, err = MakeRootfsImageArtifact(2, false)
	assert.NoError(t, err)
	assert.NotNil(t, upd)

	mender = newTestMender(nil, conf.MenderConfig{},
		testMenderPieces{
			MenderPieces: MenderPieces{
				DualRootfsDevice: &FakeDevice{RetStoreUpdate: errors.New("failed")},
			},
		},
	)
	mender.DeviceTypeFile = deviceType
	installer, err = mender.ReadArtifactHeaders(upd)
	require.NoError(t, err)
	err = installer.StorePayloads()
	assert.Error(t, err)

}

func TestMenderFetchUpdate(t *testing.T) {
	srv := cltest.NewClientTestServer()
	defer srv.Close()

	srv.Update.Has = true

	ms := store.NewMemStore()
	mender := newTestMender(nil,
		conf.MenderConfig{
			MenderConfigFromFile: conf.MenderConfigFromFile{
				ServerURL: srv.URL,
			},
		},
		testMenderPieces{
			MenderPieces: MenderPieces{
				Store: ms,
			},
		})

	ms.WriteAll(datastore.AuthTokenName, []byte("tokendata"))

	// populate download data with random bytes
	rdata := bytes.Buffer{}
	rcount := 8192
	_, err := io.CopyN(&rdata, rand.Reader, int64(rcount))
	assert.NoError(t, err)
	assert.Equal(t, rcount, rdata.Len())
	rbytes := rdata.Bytes()

	_, err = io.Copy(&srv.UpdateDownload.Data, &rdata)
	assert.NoError(t, err)
	assert.Equal(t, rcount, len(rbytes))

	img, sz, err := mender.FetchUpdate(srv.URL + "/api/devices/v1/download")
	assert.NoError(t, err)
	assert.NotNil(t, img)
	assert.EqualValues(t, len(rbytes), sz)

	dl := bytes.Buffer{}
	_, err = io.Copy(&dl, img)
	assert.NoError(t, err)
	assert.EqualValues(t, sz, dl.Len())

	assert.True(t, bytes.Equal(rbytes, dl.Bytes()))
}

// TestReauthorization triggers the reauthorization mechanic when
// issuing an API request and getting a 401 response code.
// In this test we use check update as our reference API-request for
// convenience, but the behaviour is similar across all API-requests
// (excluding auth_request). The test then changes the authorization
// token on the server, causing the first checkUpdate to retry after
// doing reauthorization, which causes the server to serve the request
// the other time around. Lastly we force the server to only give
// unauthorized responses, causing the request to fail and an error
// returned.
func TestReauthorization(t *testing.T) {

	// Create temporary artifact_info / device_type files
	artifactInfoFile, _ := os.Create("artifact_info")
	devInfoFile, _ := os.Create("device_type")
	defer os.Remove("artifact_info")
	defer os.Remove("device_type")

	// add artifact- / device name
	artifactInfoFile.WriteString("artifact_name=mender-image")
	devInfoFile.WriteString("device_type=dev")

	// Create and configure server
	srv := cltest.NewClientTestServer()
	defer srv.Close()
	srv.Auth.Token = []byte(`foo`)
	srv.Auth.Authorize = true
	srv.Auth.Verify = true
	srv.Update.Current = &client.CurrentUpdate{
		Artifact:   "mender-image",
		DeviceType: "dev",
	}

	// make and configure a mender
	mender := newTestMender(nil,
		conf.MenderConfig{
			MenderConfigFromFile: conf.MenderConfigFromFile{
				Servers: []client.MenderServer{{ServerURL: srv.URL}},
			},
		},
		testMenderPieces{})
	mender.ArtifactInfoFile = "artifact_info"
	mender.DeviceTypeFile = "device_type"

	// Get server token
	err := mender.Authorize()
	assert.NoError(t, err)

	// Successful reauth: server changed token
	srv.Auth.Token = []byte(`bar`)
	_, err = mender.CheckUpdate()
	assert.NoError(t, err)

	// Trigger reauth error: force response Unauthorized when querying update
	srv.Auth.Token = []byte(`foo`)
	srv.Update.Unauthorized = true
	_, err = mender.CheckUpdate()
	assert.Error(t, err)
}

// TestFailbackServers tests the optional failover feature for which
// a client can swap server if current server stops serving.
//
// Add multiple servers into conf.MenderConfig, and let the first one "fail".
// 1.
// Make the first server fail by having inconsistent artifact- / device name.
// This should trigger a 400 response (bad request) if we issue a check for
// pending updates, and hence swap to the second server.
// 2.
// Make the second server fail by refusing to authorize client, where as the
// first server serves this authorization request.
func TestFailoverServers(t *testing.T) {

	// Create temporary artifact_info / device_type files
	artifactInfoFile, _ := os.Create("artifact_info")
	devInfoFile, _ := os.Create("device_type")
	defer os.Remove("artifact_info")
	defer os.Remove("device_type")

	artifactInfoFile.WriteString("artifact_name=mender-image")
	devInfoFile.WriteString("device_type=dev")

	// Create and configure servers
	srv1 := cltest.NewClientTestServer()
	srv2 := cltest.NewClientTestServer()
	defer srv1.Close()
	defer srv2.Close()
	// Give srv2 knowledge about client artifact- and device name
	srv2.Update.Current = &client.CurrentUpdate{
		Artifact:   "mender-image",
		DeviceType: "dev",
	}
	srv2.Update.Has = true
	srv2.Update.Data = datastore.UpdateInfo{
		ID: "foo",
	}
	// Create mender- and conf.MenderConfig structs
	srvrs := make([]client.MenderServer, 2)
	srvrs[0].ServerURL = srv1.URL
	srvrs[1].ServerURL = srv2.URL
	srv2.Auth.Token = []byte(`jwt`)
	srv2.Auth.Authorize = true
	mender := newTestMender(nil,
		conf.MenderConfig{
			MenderConfigFromFile: conf.MenderConfigFromFile{
				ServerURL: srv1.URL,
				Servers:   srvrs,
			},
		},
		testMenderPieces{})
	mender.ArtifactInfoFile = "artifact_info"
	mender.DeviceTypeFile = "device_type"

	// Client is not authorized for server 1.
	err := mender.Authorize()
	assert.NoError(t, err)
	assert.True(t, srv1.Auth.Called)
	assert.True(t, srv2.Auth.Called)

	// Check for update: causes srv1 to return bad request (400) and trigger failover.
	rsp, err := mender.CheckUpdate()
	assert.NoError(t, err)
	// Both callbacks called, but only one returns 200
	assert.True(t, srv1.Update.Called)
	assert.True(t, srv2.Update.Called)
	assert.NotNil(t, rsp)
	assert.Equal(t, rsp.ID, srv2.Update.Data.ID)
}

type testObject struct {
	failed   bool
	errorStr []string
}

func (t *testObject) Errorf(fmtStr string, args ...interface{}) {
	t.failed = true
	t.errorStr = append(t.errorStr, fmt.Sprintf(fmtStr, args...))
}

func TestMutualTLSClientConnection(t *testing.T) {

	correctServerCert, err := tls.LoadX509KeyPair("../client/test/server.crt", "../client/test/server.key")
	require.NoError(t, err)

	correctClientCertPool := x509.NewCertPool()
	pb, err := ioutil.ReadFile("../client/testdata/client.crt")
	require.NoError(t, err)
	correctClientCertPool.AppendCertsFromPEM(pb)

	tc := tls.Config{
		Certificates: []tls.Certificate{correctServerCert},
		ClientAuth:   tls.RequireAndVerifyClientCert,
		ClientCAs:    correctClientCertPool,
	}

	tests := map[string]struct {
		conf       conf.MenderConfigFromFile
		assertFunc func(t assert.TestingT, err error, srvLog []byte, msgAndArgs ...interface{})
	}{
		"Error: Wrong client certificate": {
			conf: conf.MenderConfigFromFile{
				ServerCertificate: "../client/test/server.crt",
				HttpsClient: client.HttpsClient{
					Certificate: "../client/testdata/server.crt", // Wrong
					Key:         "../client/testdata/client-cert.key",
				},
			},
			assertFunc: func(t assert.TestingT, err error, srvLog []byte, msgAndArgs ...interface{}) {
				assert.Error(t, err)
				assert.Contains(t, err.Error(), "bad certificate")
			},
		},
		"Error: Wrong server certificate": {
			conf: conf.MenderConfigFromFile{
				ServerCertificate: "../client/testdata/client.crt", // Wrong
				HttpsClient: client.HttpsClient{
					Certificate: "../client/testdata/client.crt",
					Key:         "../client/testdata/client-cert.key",
				},
			},
			assertFunc: func(t assert.TestingT, err error, srvLog []byte, msgAndArgs ...interface{}) {
				assert.Error(t, err)
				assert.Contains(t, err.Error(), "depth zero self-signed")
			},
		},
		"Error: No client private key": {
			conf: conf.MenderConfigFromFile{
				ServerCertificate: "../client/test/server.crt",
				HttpsClient: client.HttpsClient{
					Certificate: "../client/testdata/client.crt",
					// Key: "../client/testdata/client-cert.key", // Missing
				},
			},
			assertFunc: func(t assert.TestingT, err error, srvLog []byte, msgAndArgs ...interface{}) {
				assert.Error(t, err)
				assert.Contains(t, err.Error(), "bad certificate")
			},
		},
		"Error: No client certificate": {
			conf: conf.MenderConfigFromFile{
				ServerCertificate: "../client/test/server.crt",
				HttpsClient: client.HttpsClient{
					// Certificate: "../client/testdata/client.crt", // Missing
					Key: "../client/testdata/client-cert.key",
				},
			},
			assertFunc: func(t assert.TestingT, err error, srvLog []byte, msgAndArgs ...interface{}) {
				assert.Error(t, err)
				assert.Contains(t, err.Error(), "bad certificate")
			},
		},
		"Success: Correct configuration": {
			conf: conf.MenderConfigFromFile{
				ServerCertificate: "../client/test/server.crt",
				HttpsClient: client.HttpsClient{
					Certificate: "../client/testdata/client.crt",
					Key:         "../client/testdata/client-cert.key",
				},
			},
			assertFunc: func(t assert.TestingT, err error, srvLog []byte, msgAndArgs ...interface{}) {
				assert.Nil(t, err)
				assert.JSONEq(t, `{
					  "messages": [
					      {
					          "time": "12:12:12",
					          "level": "error",
					          "msg": "log foo"
					      },
					      {
					          "time": "12:12:13",
					          "level": "debug",
					          "msg": "log bar"
					      }
					   ]}`, string(srvLog))
			},
		},
	}

	for name, test := range tests {
		t.Run(name, func(t *testing.T) {
			srv := cltest.NewClientTestServer(
				cltest.Options{
					TLSConfig: &tc,
				})
			defer srv.Close()

			test.conf.ServerURL = srv.URL
			test.conf.Servers = []client.MenderServer{{srv.URL}}

			ms := store.NewMemStore()
			mender := newTestMender(nil,
				conf.MenderConfig{
					MenderConfigFromFile: test.conf,
				},
				testMenderPieces{
					MenderPieces: MenderPieces{
						Store: ms,
					},
				},
			)

			ms.WriteAll(datastore.AuthTokenName, []byte("tokendata"))

			srv.Auth.Verify = true
			srv.Auth.Token = []byte("tokendata")

			logs := []byte(`{ "messages":
[{ "time": "12:12:12", "level": "error", "msg": "log foo" },
{ "time": "12:12:13", "level": "debug", "msg": "log bar" }]
}`)

			const maxWait = 10 * time.Second
			const testInterval = 500 * time.Millisecond

			var t2 *testObject
			assert.Eventually(t, func() bool {
				t2 = &testObject{}
				err = mender.UploadLog(
					&datastore.UpdateInfo{
						ID: "foobar",
					},
					logs,
				)
				t2.failed = false
				test.assertFunc(t2, err, srv.Log.Logs)
				return !t2.failed
			}, maxWait, testInterval)
			if t2.failed {
				for _, str := range t2.errorStr {
					t.Log(str)
				}
			}
		})
	}
}<|MERGE_RESOLUTION|>--- conflicted
+++ resolved
@@ -147,115 +147,6 @@
 	}, testMenderPieces{})
 }
 
-<<<<<<< HEAD
-=======
-func Test_ForceBootstrap(t *testing.T) {
-	// generate valid keys
-	ms := store.NewMemStore()
-	mender := newTestMender(nil,
-		conf.MenderConfig{},
-		testMenderPieces{
-			MenderPieces: MenderPieces{
-				Store: ms,
-			},
-		},
-	)
-
-	merr := mender.Bootstrap()
-	assert.NoError(t, merr)
-
-	kdataold, err := ms.ReadAll(conf.DefaultKeyFile)
-	assert.NoError(t, err)
-	assert.NotEmpty(t, kdataold)
-
-	mender.ForceBootstrap()
-
-	assert.True(t, mender.needsBootstrap())
-
-	merr = mender.Bootstrap()
-	assert.NoError(t, merr)
-
-	// bootstrap should have generated a new key
-	kdatanew, err := ms.ReadAll(conf.DefaultKeyFile)
-	assert.NoError(t, err)
-	assert.NotEmpty(t, kdatanew)
-	// we should have a new key
-	assert.NotEqual(t, kdatanew, kdataold)
-}
-
-func Test_Bootstrap(t *testing.T) {
-	mender := newTestMender(nil,
-		conf.MenderConfig{},
-		testMenderPieces{},
-	)
-
-	assert.True(t, mender.needsBootstrap())
-
-	assert.NoError(t, mender.Bootstrap())
-
-	mam, _ := mender.authMgr.(*MenderAuthManager)
-	k := store.NewKeystore(mam.store, conf.DefaultKeyFile, "", false, defaultKeyPassphrase)
-	assert.NotNil(t, k)
-	assert.NoError(t, k.Load())
-}
-
-func Test_BootstrappedHaveKeys(t *testing.T) {
-
-	// generate valid keys
-	ms := store.NewMemStore()
-	k := store.NewKeystore(ms, conf.DefaultKeyFile, "", false, defaultKeyPassphrase)
-	assert.NotNil(t, k)
-	assert.NoError(t, k.Generate())
-	assert.NoError(t, k.Save())
-
-	mender := newTestMender(nil,
-		conf.MenderConfig{},
-		testMenderPieces{
-			MenderPieces: MenderPieces{
-				Store: ms,
-			},
-		},
-	)
-	assert.NotNil(t, mender)
-	mam, _ := mender.authMgr.(*MenderAuthManager)
-	assert.Equal(t, ms, mam.keyStore.GetStore())
-	assert.NotNil(t, mam.keyStore.Private())
-
-	// subsequen bootstrap should not fail
-	assert.NoError(t, mender.Bootstrap())
-}
-
-func Test_BootstrapError(t *testing.T) {
-
-	ms := store.NewMemStore()
-
-	ms.Disable(true)
-
-	var mender *Mender
-	mender = newTestMender(nil, conf.MenderConfig{}, testMenderPieces{
-		MenderPieces: MenderPieces{
-			Store: ms,
-		},
-	})
-	// store is disabled, attempts to load keys when creating authMgr should have
-	// failed, resulting in empty keys.
-	assert.False(t, mender.authMgr.HasKey())
-
-	ms.Disable(false)
-	mender = newTestMender(nil, conf.MenderConfig{}, testMenderPieces{
-		MenderPieces: MenderPieces{
-			Store: ms,
-		},
-	})
-	assert.NotNil(t, mender.authMgr)
-
-	ms.ReadOnly(true)
-
-	err := mender.Bootstrap()
-	assert.Error(t, err)
-}
-
->>>>>>> 75b2a6d7
 func Test_CheckUpdateSimple(t *testing.T) {
 	// create temp dir
 	td, _ := ioutil.TempDir("", "mender-install-update-")
